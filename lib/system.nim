--- conflicted
+++ resolved
@@ -2679,10 +2679,7 @@
   ## on any debug or runtime information. Note that in constrast to what
   ## the official signature says, the return type is not ``TObject`` but a
   ## tuple of a structure that depends on the current scope.
-<<<<<<< HEAD
   discard
-=======
-  nil
 
 when not defined(booting):
   type
@@ -2692,4 +2689,3 @@
 
   template isStatic*(x): expr = compiles(static(x))
     # checks whether `x` is a value known at compile-time
->>>>>>> 72291875
