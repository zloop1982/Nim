#
#
#            Nim's Runtime Library
#        (c) Copyright 2014 Andreas Rumpf
#
#    See the file "copying.txt", included in this
#    distribution, for details about the copyright.
#

## This module contains basic operating system facilities like
## retrieving environment variables, reading command line arguments,
## working with directories, running shell commands, etc.
{.deadCodeElim: on.}

{.push debugger: off.}

include "system/inclrtl"

import
  strutils, times

when defined(windows):
  import winlean
elif defined(posix):
  import posix
else:
  {.error: "OS module not ported to your operating system!".}

include "system/ansi_c"

type
  ReadEnvEffect* = object of ReadIOEffect   ## effect that denotes a read
                                            ## from an environment variable
  WriteEnvEffect* = object of WriteIOEffect ## effect that denotes a write
                                            ## to an environment variable

  ReadDirEffect* = object of ReadIOEffect   ## effect that denotes a write
                                            ## operation to the directory structure
  WriteDirEffect* = object of WriteIOEffect ## effect that denotes a write operation to
                                            ## the directory structure

  OSErrorCode* = distinct int32 ## Specifies an OS Error Code.

{.deprecated: [FReadEnv: ReadEnvEffect, FWriteEnv: WriteEnvEffect, 
    FReadDir: ReadDirEffect,
    FWriteDir: WriteDirEffect,
    TOSErrorCode: OSErrorCode
].}
const
  doslike = defined(windows) or defined(OS2) or defined(DOS)
    # DOS-like filesystem

when defined(Nimdoc): # only for proper documentation:
  const
    CurDir* = '.'
      ## The constant string used by the operating system to refer to the
      ## current directory.
      ##
      ## For example: '.' for POSIX or ':' for the classic Macintosh.

    ParDir* = ".."
      ## The constant string used by the operating system to refer to the
      ## parent directory.
      ##
      ## For example: ".." for POSIX or "::" for the classic Macintosh.

    DirSep* = '/'
      ## The character used by the operating system to separate pathname
      ## components, for example, '/' for POSIX or ':' for the classic
      ## Macintosh.

    AltSep* = '/'
      ## An alternative character used by the operating system to separate
      ## pathname components, or the same as `DirSep` if only one separator
      ## character exists. This is set to '/' on Windows systems where `DirSep`
      ## is a backslash.

    PathSep* = ':'
      ## The character conventionally used by the operating system to separate
      ## search patch components (as in PATH), such as ':' for POSIX or ';' for
      ## Windows.

    FileSystemCaseSensitive* = true
      ## True if the file system is case sensitive, false otherwise. Used by
      ## `cmpPaths` to compare filenames properly.

    ExeExt* = ""
      ## The file extension of native executables. For example:
      ## "" for POSIX, "exe" on Windows.

    ScriptExt* = ""
      ## The file extension of a script file. For example: "" for POSIX,
      ## "bat" on Windows.

    DynlibFormat* = "lib$1.so"
      ## The format string to turn a filename into a `DLL`:idx: file (also
      ## called `shared object`:idx: on some operating systems).

elif defined(macos):
  const
    CurDir* = ':'
    ParDir* = "::"
    DirSep* = ':'
    AltSep* = Dirsep
    PathSep* = ','
    FileSystemCaseSensitive* = false
    ExeExt* = ""
    ScriptExt* = ""
    DynlibFormat* = "$1.dylib"

  #  MacOS paths
  #  ===========
  #  MacOS directory separator is a colon ":" which is the only character not
  #  allowed in filenames.
  #
  #  A path containing no colon or which begins with a colon is a partial path.
  #  E.g. ":kalle:petter" ":kalle" "kalle"
  #
  #  All other paths are full (absolute) paths. E.g. "HD:kalle:" "HD:"
  #  When generating paths, one is safe if one ensures that all partial paths
  #  begin with a colon, and all full paths end with a colon.
  #  In full paths the first name (e g HD above) is the name of a mounted
  #  volume.
  #  These names are not unique, because, for instance, two diskettes with the
  #  same names could be inserted. This means that paths on MacOS are not
  #  waterproof. In case of equal names the first volume found will do.
  #  Two colons "::" are the relative path to the parent. Three is to the
  #  grandparent etc.
elif doslike:
  const
    CurDir* = '.'
    ParDir* = ".."
    DirSep* = '\\' # seperator within paths
    AltSep* = '/'
    PathSep* = ';' # seperator between paths
    FileSystemCaseSensitive* = false
    ExeExt* = "exe"
    ScriptExt* = "bat"
    DynlibFormat* = "$1.dll"
elif defined(PalmOS) or defined(MorphOS):
  const
    DirSep* = '/'
    AltSep* = Dirsep
    PathSep* = ';'
    ParDir* = ".."
    FileSystemCaseSensitive* = false
    ExeExt* = ""
    ScriptExt* = ""
    DynlibFormat* = "$1.prc"
elif defined(RISCOS):
  const
    DirSep* = '.'
    AltSep* = '.'
    ParDir* = ".." # is this correct?
    PathSep* = ','
    FileSystemCaseSensitive* = true
    ExeExt* = ""
    ScriptExt* = ""
    DynlibFormat* = "lib$1.so"
else: # UNIX-like operating system
  const
    CurDir* = '.'
    ParDir* = ".."
    DirSep* = '/'
    AltSep* = DirSep
    PathSep* = ':'
    FileSystemCaseSensitive* = true
    ExeExt* = ""
    ScriptExt* = ""
    DynlibFormat* = when defined(macosx): "lib$1.dylib" else: "lib$1.so"

when defined(posix):
  when NoFakeVars:
    const pathMax = 5000 # doesn't matter really. The concept of PATH_MAX
                         # doesn't work anymore on modern OSes.
  else:
    var
      pathMax {.importc: "PATH_MAX", header: "<stdlib.h>".}: cint

const
  ExtSep* = '.'
    ## The character which separates the base filename from the extension;
    ## for example, the '.' in ``os.nim``.

proc osErrorMsg*(): string {.rtl, extern: "nos$1", deprecated.} =
  ## Retrieves the operating system's error flag, ``errno``.
  ## On Windows ``GetLastError`` is checked before ``errno``.
  ## Returns "" if no error occured.
  ##
  ## **Deprecated since version 0.9.4**: use the other ``osErrorMsg`` proc.

  result = ""
  when defined(Windows):
    var err = getLastError()
    if err != 0'i32:
      when useWinUnicode:
        var msgbuf: WideCString
        if formatMessageW(0x00000100 or 0x00001000 or 0x00000200,
                          nil, err, 0, addr(msgbuf), 0, nil) != 0'i32:
          result = $msgbuf
          if msgbuf != nil: localFree(cast[pointer](msgbuf))
      else:
        var msgbuf: cstring
        if formatMessageA(0x00000100 or 0x00001000 or 0x00000200,
                          nil, err, 0, addr(msgbuf), 0, nil) != 0'i32:
          result = $msgbuf
          if msgbuf != nil: localFree(msgbuf)
  if errno != 0'i32:
    result = $os.strerror(errno)

{.push warning[deprecated]: off.}
proc raiseOSError*(msg: string = "") {.noinline, rtl, extern: "nos$1",
                                       deprecated.} =
  ## raises an EOS exception with the given message ``msg``.
  ## If ``msg == ""``, the operating system's error flag
  ## (``errno``) is converted to a readable error message. On Windows
  ## ``GetLastError`` is checked before ``errno``.
  ## If no error flag is set, the message ``unknown OS error`` is used.
  ##
  ## **Deprecated since version 0.9.4**: use the other ``OSError`` proc.
  if len(msg) == 0:
    var m = osErrorMsg()
    raise newException(OSError, if m.len > 0: m else: "unknown OS error")
  else:
    raise newException(OSError, msg)
{.pop.}

when not defined(nimfix):
  {.deprecated: [osError: raiseOSError].}

proc `==`*(err1, err2: OSErrorCode): bool {.borrow.}
proc `$`*(err: OSErrorCode): string {.borrow.}

proc osErrorMsg*(errorCode: OSErrorCode): string =
  ## Converts an OS error code into a human readable string.
  ##
  ## The error code can be retrieved using the ``OSLastError`` proc.
  ##
  ## If conversion fails, or ``errorCode`` is ``0`` then ``""`` will be
  ## returned.
  ##
  ## On Windows, the ``-d:useWinAnsi`` compilation flag can be used to
  ## make this procedure use the non-unicode Win API calls to retrieve the
  ## message.
  result = ""
  when defined(Windows):
    if errorCode != OSErrorCode(0'i32):
      when useWinUnicode:
        var msgbuf: WideCString
        if formatMessageW(0x00000100 or 0x00001000 or 0x00000200,
                        nil, errorCode.int32, 0, addr(msgbuf), 0, nil) != 0'i32:
          result = $msgbuf
          if msgbuf != nil: localFree(cast[pointer](msgbuf))
      else:
        var msgbuf: cstring
        if formatMessageA(0x00000100 or 0x00001000 or 0x00000200,
                        nil, errorCode.int32, 0, addr(msgbuf), 0, nil) != 0'i32:
          result = $msgbuf
          if msgbuf != nil: localFree(msgbuf)
  else:
    if errorCode != OSErrorCode(0'i32):
      result = $os.strerror(errorCode.int32)

proc raiseOSError*(errorCode: OSErrorCode) =
  ## Raises an ``EOS`` exception. The ``errorCode`` will determine the
  ## message, ``OSErrorMsg`` will be used to get this message.
  ##
  ## The error code can be retrieved using the ``OSLastError`` proc.
  ##
  ## If the error code is ``0`` or an error message could not be retrieved,
  ## the message ``unknown OS error`` will be used.
  var e: ref OSError; new(e)
  e.errorCode = errorCode.int32
  e.msg = osErrorMsg(errorCode)
  if e.msg == "":
    e.msg = "unknown OS error"
  raise e

{.push stackTrace:off.}
proc osLastError*(): OSErrorCode =
  ## Retrieves the last operating system error code.
  ##
  ## This procedure is useful in the event when an OS call fails. In that case
  ## this procedure will return the error code describing the reason why the
  ## OS call failed. The ``OSErrorMsg`` procedure can then be used to convert
  ## this code into a string.
  ##
  ## **Warning**:
  ## The behaviour of this procedure varies between Windows and POSIX systems.
  ## On Windows some OS calls can reset the error code to ``0`` causing this
  ## procedure to return ``0``. It is therefore advised to call this procedure
  ## immediately after an OS call fails. On POSIX systems this is not a problem.

  when defined(windows):
    result = OSErrorCode(getLastError())
  else:
    result = OSErrorCode(errno)
{.pop.}

proc unixToNativePath*(path: string, drive=""): string {.
  noSideEffect, rtl, extern: "nos$1".} =
  ## Converts an UNIX-like path to a native one.
  ##
  ## On an UNIX system this does nothing. Else it converts
  ## '/', '.', '..' to the appropriate things.
  ##
  ## On systems with a concept of "drives", `drive` is used to determine
  ## which drive label to use during absolute path conversion.
  ## `drive` defaults to the drive of the current working directory, and is
  ## ignored on systems that do not have a concept of "drives".

  when defined(unix):
    result = path
  else:
    var start: int
    if path[0] == '/':
      # an absolute path
      when doslike:
        if drive != "":
          result = drive & ":" & DirSep
        else:
          result = $DirSep
      elif defined(macos):
        result = "" # must not start with ':'
      else:
        result = $DirSep
      start = 1
    elif path[0] == '.' and path[1] == '/':
      # current directory
      result = $CurDir
      start = 2
    else:
      result = ""
      start = 0

    var i = start
    while i < len(path): # ../../../ --> ::::
      if path[i] == '.' and path[i+1] == '.' and path[i+2] == '/':
        # parent directory
        when defined(macos):
          if result[high(result)] == ':':
            add result, ':'
          else:
            add result, ParDir
        else:
          add result, ParDir & DirSep
        inc(i, 3)
      elif path[i] == '/':
        add result, DirSep
        inc(i)
      else:
        add result, path[i]
        inc(i)

when defined(windows):
  when useWinUnicode:
    template wrapUnary(varname, winApiProc, arg: expr) {.immediate.} =
      var varname = winApiProc(newWideCString(arg))

    template wrapBinary(varname, winApiProc, arg, arg2: expr) {.immediate.} =
      var varname = winApiProc(newWideCString(arg), arg2)
    proc findFirstFile(a: string, b: var TWIN32_FIND_DATA): THandle =
      result = findFirstFileW(newWideCString(a), b)
    template findNextFile(a, b: expr): expr = findNextFileW(a, b)
    template getCommandLine(): expr = getCommandLineW()

    template getFilename(f: expr): expr =
      $cast[WideCString](addr(f.cFilename[0]))
  else:
    template findFirstFile(a, b: expr): expr = findFirstFileA(a, b)
    template findNextFile(a, b: expr): expr = findNextFileA(a, b)
    template getCommandLine(): expr = getCommandLineA()

    template getFilename(f: expr): expr = $f.cFilename

  proc skipFindData(f: TWIN32_FIND_DATA): bool {.inline.} =
    # Note - takes advantage of null delimiter in the cstring
    const dot = ord('.')
    result = f.cFileName[0].int == dot and (f.cFileName[1].int == 0 or
             f.cFileName[1].int == dot and f.cFileName[2].int == 0)

proc existsFile*(filename: string): bool {.rtl, extern: "nos$1",
                                          tags: [ReadDirEffect].} =
  ## Returns true if the file exists, false otherwise.
  when defined(windows):
    when useWinUnicode:
      wrapUnary(a, getFileAttributesW, filename)
    else:
      var a = getFileAttributesA(filename)
    if a != -1'i32:
      result = (a and FILE_ATTRIBUTE_DIRECTORY) == 0'i32
  else:
    var res: TStat
    return stat(filename, res) >= 0'i32 and S_ISREG(res.st_mode)

proc existsDir*(dir: string): bool {.rtl, extern: "nos$1", tags: [ReadDirEffect].} =
  ## Returns true iff the directory `dir` exists. If `dir` is a file, false
  ## is returned.
  when defined(windows):
    when useWinUnicode:
      wrapUnary(a, getFileAttributesW, dir)
    else:
      var a = getFileAttributesA(dir)
    if a != -1'i32:
      result = (a and FILE_ATTRIBUTE_DIRECTORY) != 0'i32
  else:
    var res: TStat
    return stat(dir, res) >= 0'i32 and S_ISDIR(res.st_mode)

proc symlinkExists*(link: string): bool {.rtl, extern: "nos$1",
                                          tags: [ReadDirEffect].} =
  ## Returns true iff the symlink `link` exists. Will return true
  ## regardless of whether the link points to a directory or file.
  when defined(windows):
    when useWinUnicode:
      wrapUnary(a, getFileAttributesW, link)
    else:
      var a = getFileAttributesA(link)
    if a != -1'i32:
      result = (a and FILE_ATTRIBUTE_REPARSE_POINT) != 0'i32
  else:
    var res: TStat
    return lstat(link, res) >= 0'i32 and S_ISLNK(res.st_mode)

proc fileExists*(filename: string): bool {.inline.} =
  ## Synonym for existsFile
  existsFile(filename)

proc dirExists*(dir: string): bool {.inline.} =
  ## Synonym for existsDir
  existsDir(dir)

proc getLastModificationTime*(file: string): Time {.rtl, extern: "nos$1".} =
  ## Returns the `file`'s last modification time.
  when defined(posix):
    var res: TStat
    if stat(file, res) < 0'i32: raiseOSError(osLastError())
    return res.st_mtime
  else:
    var f: TWIN32_FIND_DATA
    var h = findFirstFile(file, f)
    if h == -1'i32: raiseOSError(osLastError())
    result = winTimeToUnixTime(rdFileTime(f.ftLastWriteTime))
    findClose(h)

proc getLastAccessTime*(file: string): Time {.rtl, extern: "nos$1".} =
  ## Returns the `file`'s last read or write access time.
  when defined(posix):
    var res: TStat
    if stat(file, res) < 0'i32: raiseOSError(osLastError())
    return res.st_atime
  else:
    var f: TWIN32_FIND_DATA
    var h = findFirstFile(file, f)
    if h == -1'i32: raiseOSError(osLastError())
    result = winTimeToUnixTime(rdFileTime(f.ftLastAccessTime))
    findClose(h)

proc getCreationTime*(file: string): Time {.rtl, extern: "nos$1".} =
  ## Returns the `file`'s creation time.
  ## Note that under posix OS's, the returned time may actually be the time at
  ## which the file's attribute's were last modified.
  when defined(posix):
    var res: TStat
    if stat(file, res) < 0'i32: raiseOSError(osLastError())
    return res.st_ctime
  else:
    var f: TWIN32_FIND_DATA
    var h = findFirstFile(file, f)
    if h == -1'i32: raiseOSError(osLastError())
    result = winTimeToUnixTime(rdFileTime(f.ftCreationTime))
    findClose(h)

proc fileNewer*(a, b: string): bool {.rtl, extern: "nos$1".} =
  ## Returns true if the file `a` is newer than file `b`, i.e. if `a`'s
  ## modification time is later than `b`'s.
  result = getLastModificationTime(a) - getLastModificationTime(b) > 0

proc getCurrentDir*(): string {.rtl, extern: "nos$1", tags: [].} =
  ## Returns the `current working directory`:idx:.
  const bufsize = 512 # should be enough
  when defined(windows):
    when useWinUnicode:
      var res = newWideCString("", bufsize)
      var L = getCurrentDirectoryW(bufsize, res)
      if L == 0'i32: raiseOSError(osLastError())
      result = res$L
    else:
      result = newString(bufsize)
      var L = getCurrentDirectoryA(bufsize, result)
      if L == 0'i32: raiseOSError(osLastError())
      setLen(result, L)
  else:
    result = newString(bufsize)
    if getcwd(result, bufsize) != nil:
      setLen(result, c_strlen(result))
    else:
      raiseOSError(osLastError())

proc setCurrentDir*(newDir: string) {.inline, tags: [].} =
  ## Sets the `current working directory`:idx:; `EOS` is raised if
  ## `newDir` cannot been set.
  when defined(Windows):
    when useWinUnicode:
      if setCurrentDirectoryW(newWideCString(newDir)) == 0'i32:
        raiseOSError(osLastError())
    else:
      if setCurrentDirectoryA(newDir) == 0'i32: raiseOSError(osLastError())
  else:
    if chdir(newDir) != 0'i32: raiseOSError(osLastError())

proc joinPath*(head, tail: string): string {.
  noSideEffect, rtl, extern: "nos$1".} =
  ## Joins two directory names to one.
  ##
  ## For example on Unix:
  ##
  ## .. code-block:: nim
  ##   joinPath("usr", "lib")
  ##
  ## results in:
  ##
  ## .. code-block:: nim
  ##   "usr/lib"
  ##
  ## If head is the empty string, tail is returned. If tail is the empty
  ## string, head is returned with a trailing path separator. If tail starts
  ## with a path separator it will be removed when concatenated to head. Other
  ## path separators not located on boundaries won't be modified. More
  ## examples on Unix:
  ##
  ## .. code-block:: nim
  ##   assert joinPath("usr", "") == "usr/"
  ##   assert joinPath("", "lib") == "lib"
  ##   assert joinPath("", "/lib") == "/lib"
  ##   assert joinPath("usr/", "/lib") == "usr/lib"
  if len(head) == 0:
    result = tail
  elif head[len(head)-1] in {DirSep, AltSep}:
    if tail[0] in {DirSep, AltSep}:
      result = head & substr(tail, 1)
    else:
      result = head & tail
  else:
    if tail[0] in {DirSep, AltSep}:
      result = head & tail
    else:
      result = head & DirSep & tail

proc joinPath*(parts: varargs[string]): string {.noSideEffect,
  rtl, extern: "nos$1OpenArray".} =
  ## The same as `joinPath(head, tail)`, but works with any number of directory
  ## parts. You need to pass at least one element or the proc will assert in
  ## debug builds and crash on release builds.
  result = parts[0]
  for i in 1..high(parts):
    result = joinPath(result, parts[i])

proc `/` * (head, tail: string): string {.noSideEffect.} =
  ## The same as ``joinPath(head, tail)``
  ##
  ## Here are some examples for Unix:
  ##
  ## .. code-block:: nim
  ##   assert "usr" / "" == "usr/"
  ##   assert "" / "lib" == "lib"
  ##   assert "" / "/lib" == "/lib"
  ##   assert "usr/" / "/lib" == "usr/lib"
  return joinPath(head, tail)

proc splitPath*(path: string): tuple[head, tail: string] {.
  noSideEffect, rtl, extern: "nos$1".} =
  ## Splits a directory into (head, tail), so that
  ## ``joinPath(head, tail) == path``.
  ##
  ## Examples:
  ##
  ## .. code-block:: nim
  ##   splitPath("usr/local/bin") -> ("usr/local", "bin")
  ##   splitPath("usr/local/bin/") -> ("usr/local/bin", "")
  ##   splitPath("bin") -> ("", "bin")
  ##   splitPath("/bin") -> ("", "bin")
  ##   splitPath("") -> ("", "")
  var sepPos = -1
  for i in countdown(len(path)-1, 0):
    if path[i] in {DirSep, AltSep}:
      sepPos = i
      break
  if sepPos >= 0:
    result.head = substr(path, 0, sepPos-1)
    result.tail = substr(path, sepPos+1)
  else:
    result.head = ""
    result.tail = path

proc parentDirPos(path: string): int =
  var q = 1
  if path[len(path)-1] in {DirSep, AltSep}: q = 2
  for i in countdown(len(path)-q, 0):
    if path[i] in {DirSep, AltSep}: return i
  result = -1

proc parentDir*(path: string): string {.
  noSideEffect, rtl, extern: "nos$1".} =
  ## Returns the parent directory of `path`.
  ##
  ## This is often the same as the ``head`` result of ``splitPath``.
  ## If there is no parent, "" is returned.
  ## | Example: ``parentDir("/usr/local/bin") == "/usr/local"``.
  ## | Example: ``parentDir("/usr/local/bin/") == "/usr/local"``.
  let sepPos = parentDirPos(path)
  if sepPos >= 0:
    result = substr(path, 0, sepPos-1)
  else:
    result = ""

proc isRootDir*(path: string): bool {.
  noSideEffect, rtl, extern: "nos$1".} =
  ## Checks whether a given `path` is a root directory
  result = parentDirPos(path) < 0

iterator parentDirs*(path: string, fromRoot=false, inclusive=true): string =
  ## Walks over all parent directories of a given `path`
  ##
  ## If `fromRoot` is set, the traversal will start from the file system root
  ## diretory. If `inclusive` is set, the original argument will be included
  ## in the traversal.
  ##
  ## Relative paths won't be expanded by this proc. Instead, it will traverse
  ## only the directories appearing in the relative path.
  if not fromRoot:
    var current = path
    if inclusive: yield path
    while true:
      if current.isRootDir: break
      current = current.parentDir
      yield current
  else:
    for i in countup(0, path.len - 2): # ignore the last /
      # deal with non-normalized paths such as /foo//bar//baz
      if path[i] in {DirSep, AltSep} and
          (i == 0 or path[i-1] notin {DirSep, AltSep}):
        yield path.substr(0, i)

    if inclusive: yield path

proc `/../` * (head, tail: string): string {.noSideEffect.} =
  ## The same as ``parentDir(head) / tail`` unless there is no parent directory.
  ## Then ``head / tail`` is performed instead.
  let sepPos = parentDirPos(head)
  if sepPos >= 0:
    result = substr(head, 0, sepPos-1) / tail
  else:
    result = head / tail

proc normExt(ext: string): string =
  if ext == "" or ext[0] == ExtSep: result = ext # no copy needed here
  else: result = ExtSep & ext

proc searchExtPos(s: string): int =
  # BUGFIX: do not search until 0! .DS_Store is no file extension!
  result = -1
  for i in countdown(len(s)-1, 1):
    if s[i] == ExtSep:
      result = i
      break
    elif s[i] in {DirSep, AltSep}:
      break # do not skip over path

proc splitFile*(path: string): tuple[dir, name, ext: string] {.
  noSideEffect, rtl, extern: "nos$1".} =
  ## Splits a filename into (dir, filename, extension).
  ## `dir` does not end in `DirSep`.
  ## `extension` includes the leading dot.
  ##
  ## Example:
  ##
  ## .. code-block:: nim
  ##   var (dir, name, ext) = splitFile("usr/local/nimc.html")
  ##   assert dir == "usr/local"
  ##   assert name == "nimc"
  ##   assert ext == ".html"
  ##
  ## If `path` has no extension, `ext` is the empty string.
  ## If `path` has no directory component, `dir` is the empty string.
  ## If `path` has no filename component, `name` and `ext` are empty strings.
  if path.len == 0 or path[path.len-1] in {DirSep, AltSep}:
    result = (path, "", "")
  else:
    var sepPos = -1
    var dotPos = path.len
    for i in countdown(len(path)-1, 0):
      if path[i] == ExtSep:
        if dotPos == path.len and i > 0 and
            path[i-1] notin {DirSep, AltSep}: dotPos = i
      elif path[i] in {DirSep, AltSep}:
        sepPos = i
        break
    result.dir = substr(path, 0, sepPos-1)
    result.name = substr(path, sepPos+1, dotPos-1)
    result.ext = substr(path, dotPos)

proc extractFilename*(path: string): string {.
  noSideEffect, rtl, extern: "nos$1".} =
  ## Extracts the filename of a given `path`. This is the same as
  ## ``name & ext`` from ``splitFile(path)``.
  if path.len == 0 or path[path.len-1] in {DirSep, AltSep}:
    result = ""
  else:
    result = splitPath(path).tail

proc expandFilename*(filename: string): string {.rtl, extern: "nos$1",
  tags: [ReadDirEffect].} =
  ## Returns the full path of `filename`, raises EOS in case of an error.
  when defined(windows):
    const bufsize = 3072'i32
    when useWinUnicode:
      var unused: WideCString
      var res = newWideCString("", bufsize div 2)
      var L = getFullPathNameW(newWideCString(filename), bufsize, res, unused)
      if L <= 0'i32 or L >= bufsize:
        raiseOSError(osLastError())
      result = res$L
    else:
      var unused: cstring
      result = newString(bufsize)
      var L = getFullPathNameA(filename, bufsize, result, unused)
      if L <= 0'i32 or L >= bufsize: raiseOSError(osLastError())
      setLen(result, L)
  else:
    # careful, realpath needs to take an allocated buffer according to Posix:
    result = newString(pathMax)
    var r = realpath(filename, result)
    if r.isNil: raiseOSError(osLastError())
    setLen(result, c_strlen(result))

proc changeFileExt*(filename, ext: string): string {.
  noSideEffect, rtl, extern: "nos$1".} =
  ## Changes the file extension to `ext`.
  ##
  ## If the `filename` has no extension, `ext` will be added.
  ## If `ext` == "" then any extension is removed.
  ## `Ext` should be given without the leading '.', because some
  ## filesystems may use a different character. (Although I know
  ## of none such beast.)
  var extPos = searchExtPos(filename)
  if extPos < 0: result = filename & normExt(ext)
  else: result = substr(filename, 0, extPos-1) & normExt(ext)

proc addFileExt*(filename, ext: string): string {.
  noSideEffect, rtl, extern: "nos$1".} =
  ## Adds the file extension `ext` to `filename`, unless
  ## `filename` already has an extension.
  ##
  ## `Ext` should be given without the leading '.', because some
  ## filesystems may use a different character.
  ## (Although I know of none such beast.)
  var extPos = searchExtPos(filename)
  if extPos < 0: result = filename & normExt(ext)
  else: result = filename

proc cmpPaths*(pathA, pathB: string): int {.
  noSideEffect, rtl, extern: "nos$1".} =
  ## Compares two paths.
  ##
  ## On a case-sensitive filesystem this is done
  ## case-sensitively otherwise case-insensitively. Returns:
  ##
  ## | 0 iff pathA == pathB
  ## | < 0 iff pathA < pathB
  ## | > 0 iff pathA > pathB
  if FileSystemCaseSensitive:
    result = cmp(pathA, pathB)
  else:
    result = cmpIgnoreCase(pathA, pathB)

proc isAbsolute*(path: string): bool {.rtl, noSideEffect, extern: "nos$1".} =
  ## Checks whether a given `path` is absolute.
  ##
  ## On Windows, network paths are considered absolute too.
  when doslike:
    var len = len(path)
    result = (len > 1 and path[0] in {'/', '\\'}) or
             (len > 2 and path[0] in Letters and path[1] == ':')
  elif defined(macos):
    result = path.len > 0 and path[0] != ':'
  elif defined(RISCOS):
    result = path[0] == '$'
  elif defined(posix):
    result = path[0] == '/'

when defined(Windows):
  proc openHandle(path: string, followSymlink=true): THandle =
    var flags = FILE_FLAG_BACKUP_SEMANTICS or FILE_ATTRIBUTE_NORMAL
    if not followSymlink:
      flags = flags or FILE_FLAG_OPEN_REPARSE_POINT

    when useWinUnicode:
      result = createFileW(
        newWideCString(path), 0'i32, 
        FILE_SHARE_DELETE or FILE_SHARE_READ or FILE_SHARE_WRITE,
        nil, OPEN_EXISTING, flags, 0
        )
    else:
      result = createFileA(
        path, 0'i32, 
        FILE_SHARE_DELETE or FILE_SHARE_READ or FILE_SHARE_WRITE,
        nil, OPEN_EXISTING, flags, 0
        )

proc sameFile*(path1, path2: string): bool {.rtl, extern: "nos$1",
  tags: [ReadDirEffect].} =
  ## Returns True if both pathname arguments refer to the same physical
  ## file or directory. Raises an exception if any of the files does not
  ## exist or information about it can not be obtained.
  ##
  ## This proc will return true if given two alternative hard-linked or
  ## sym-linked paths to the same file or directory.
  when defined(Windows):
    var success = true
    var f1 = openHandle(path1)
    var f2 = openHandle(path2)

    var lastErr: OSErrorCode
    if f1 != INVALID_HANDLE_VALUE and f2 != INVALID_HANDLE_VALUE:
      var fi1, fi2: TBY_HANDLE_FILE_INFORMATION

      if getFileInformationByHandle(f1, addr(fi1)) != 0 and
         getFileInformationByHandle(f2, addr(fi2)) != 0:
        result = fi1.dwVolumeSerialNumber == fi2.dwVolumeSerialNumber and
                 fi1.nFileIndexHigh == fi2.nFileIndexHigh and
                 fi1.nFileIndexLow == fi2.nFileIndexLow
      else:
        lastErr = osLastError()
        success = false
    else:
      lastErr = osLastError()
      success = false

    discard closeHandle(f1)
    discard closeHandle(f2)

    if not success: raiseOSError(lastErr)
  else:
    var a, b: TStat
    if stat(path1, a) < 0'i32 or stat(path2, b) < 0'i32:
      raiseOSError(osLastError())
    else:
      result = a.st_dev == b.st_dev and a.st_ino == b.st_ino

proc sameFileContent*(path1, path2: string): bool {.rtl, extern: "nos$1",
  tags: [ReadIOEffect].} =
  ## Returns True if both pathname arguments refer to files with identical
  ## binary content.
  const
    bufSize = 8192 # 8K buffer
  var
    a, b: File
  if not open(a, path1): return false
  if not open(b, path2):
    close(a)
    return false
  var bufA = alloc(bufSize)
  var bufB = alloc(bufSize)
  while true:
    var readA = readBuffer(a, bufA, bufSize)
    var readB = readBuffer(b, bufB, bufSize)
    if readA != readB:
      result = false
      break
    if readA == 0:
      result = true
      break
    result = equalMem(bufA, bufB, readA)
    if not result: break
    if readA != bufSize: break # end of file
  dealloc(bufA)
  dealloc(bufB)
  close(a)
  close(b)

type
  TFilePermission* = enum  ## file access permission; modelled after UNIX
    fpUserExec,            ## execute access for the file owner
    fpUserWrite,           ## write access for the file owner
    fpUserRead,            ## read access for the file owner
    fpGroupExec,           ## execute access for the group
    fpGroupWrite,          ## write access for the group
    fpGroupRead,           ## read access for the group
    fpOthersExec,          ## execute access for others
    fpOthersWrite,         ## write access for others
    fpOthersRead           ## read access for others

proc getFilePermissions*(filename: string): set[TFilePermission] {.
  rtl, extern: "nos$1", tags: [ReadDirEffect].} =
  ## retrieves file permissions for `filename`. `OSError` is raised in case of
  ## an error. On Windows, only the ``readonly`` flag is checked, every other
  ## permission is available in any case.
  when defined(posix):
    var a: TStat
    if stat(filename, a) < 0'i32: raiseOSError(osLastError())
    result = {}
    if (a.st_mode and S_IRUSR) != 0'i32: result.incl(fpUserRead)
    if (a.st_mode and S_IWUSR) != 0'i32: result.incl(fpUserWrite)
    if (a.st_mode and S_IXUSR) != 0'i32: result.incl(fpUserExec)

    if (a.st_mode and S_IRGRP) != 0'i32: result.incl(fpGroupRead)
    if (a.st_mode and S_IWGRP) != 0'i32: result.incl(fpGroupWrite)
    if (a.st_mode and S_IXGRP) != 0'i32: result.incl(fpGroupExec)

    if (a.st_mode and S_IROTH) != 0'i32: result.incl(fpOthersRead)
    if (a.st_mode and S_IWOTH) != 0'i32: result.incl(fpOthersWrite)
    if (a.st_mode and S_IXOTH) != 0'i32: result.incl(fpOthersExec)
  else:
    when useWinUnicode:
      wrapUnary(res, getFileAttributesW, filename)
    else:
      var res = getFileAttributesA(filename)
    if res == -1'i32: raiseOSError(osLastError())
    if (res and FILE_ATTRIBUTE_READONLY) != 0'i32:
      result = {fpUserExec, fpUserRead, fpGroupExec, fpGroupRead, 
                fpOthersExec, fpOthersRead}
    else:
      result = {fpUserExec..fpOthersRead}
  
proc setFilePermissions*(filename: string, permissions: set[TFilePermission]) {.
  rtl, extern: "nos$1", tags: [WriteDirEffect].} =
  ## sets the file permissions for `filename`. `OSError` is raised in case of
  ## an error. On Windows, only the ``readonly`` flag is changed, depending on
  ## ``fpUserWrite``.
  when defined(posix):
    var p = 0'i32
    if fpUserRead in permissions: p = p or S_IRUSR
    if fpUserWrite in permissions: p = p or S_IWUSR
    if fpUserExec in permissions: p = p or S_IXUSR
    
    if fpGroupRead in permissions: p = p or S_IRGRP
    if fpGroupWrite in permissions: p = p or S_IWGRP
    if fpGroupExec in permissions: p = p or S_IXGRP
    
    if fpOthersRead in permissions: p = p or S_IROTH
    if fpOthersWrite in permissions: p = p or S_IWOTH
    if fpOthersExec in permissions: p = p or S_IXOTH
    
    if chmod(filename, p) != 0: raiseOSError(osLastError())
  else:
    when useWinUnicode:
      wrapUnary(res, getFileAttributesW, filename)
    else:
      var res = getFileAttributesA(filename)
    if res == -1'i32: raiseOSError(osLastError())
    if fpUserWrite in permissions: 
      res = res and not FILE_ATTRIBUTE_READONLY
    else:
      res = res or FILE_ATTRIBUTE_READONLY
    when useWinUnicode:
      wrapBinary(res2, setFileAttributesW, filename, res)
    else:
      var res2 = setFileAttributesA(filename, res)
    if res2 == - 1'i32: raiseOSError(osLastError())

proc copyFile*(source, dest: string) {.rtl, extern: "nos$1",
  tags: [ReadIOEffect, WriteIOEffect].} =
  ## Copies a file from `source` to `dest`.
  ##
  ## If this fails, `EOS` is raised. On the Windows platform this proc will
  ## copy the source file's attributes into dest. On other platforms you need
  ## to use `getFilePermissions() <#getFilePermissions>`_ and
  ## `setFilePermissions() <#setFilePermissions>`_ to copy them by hand (or use
  ## the convenience `copyFileWithPermissions() <#copyFileWithPermissions>`_
  ## proc), otherwise `dest` will inherit the default permissions of a newly
  ## created file for the user. If `dest` already exists, the file attributes
  ## will be preserved and the content overwritten.
  when defined(Windows):
    when useWinUnicode:
      let s = newWideCString(source)
      let d = newWideCString(dest)
      if copyFileW(s, d, 0'i32) == 0'i32: raiseOSError(osLastError())
    else:
      if copyFileA(source, dest, 0'i32) == 0'i32: raiseOSError(osLastError())
  else:
    # generic version of copyFile which works for any platform:
    const bufSize = 8000 # better for memory manager
    var d, s: File
    if not open(s, source): raiseOSError(osLastError())
    if not open(d, dest, fmWrite):
      close(s)
      raiseOSError(osLastError())
    var buf = alloc(bufSize)
    while true:
      var bytesread = readBuffer(s, buf, bufSize)
      if bytesread > 0:
        var byteswritten = writeBuffer(d, buf, bytesread)
        if bytesread != byteswritten:
          dealloc(buf)
          close(s)
          close(d)
          raiseOSError(osLastError())
      if bytesread != bufSize: break
    dealloc(buf)
    close(s)
    close(d)

proc moveFile*(source, dest: string) {.rtl, extern: "nos$1",
  tags: [ReadIOEffect, WriteIOEffect].} =
  ## Moves a file from `source` to `dest`. If this fails, `EOS` is raised.
  if c_rename(source, dest) != 0'i32:
    raise newException(OSError, $strerror(errno))

when not declared(ENOENT) and not defined(Windows):
  when NoFakeVars:
    const ENOENT = cint(2) # 2 on most systems including Solaris
  else:
    var ENOENT {.importc, header: "<errno.h>".}: cint

when defined(Windows):
  when useWinUnicode:
    template deleteFile(file: expr): expr {.immediate.} = deleteFileW(file)
    template setFileAttributes(file, attrs: expr): expr {.immediate.} = 
      setFileAttributesW(file, attrs)
  else:
    template deleteFile(file: expr): expr {.immediate.} = deleteFileA(file)
    template setFileAttributes(file, attrs: expr): expr {.immediate.} = 
      setFileAttributesA(file, attrs)

proc removeFile*(file: string) {.rtl, extern: "nos$1", tags: [WriteDirEffect].} =
  ## Removes the `file`. If this fails, `EOS` is raised. This does not fail
  ## if the file never existed in the first place.
  ## On Windows, ignores the read-only attribute.
  when defined(Windows):
    when useWinUnicode:
      let f = newWideCString(file)
    else:
      let f = file
    if deleteFile(f) == 0:
      if getLastError() == ERROR_ACCESS_DENIED: 
        if setFileAttributes(f, FILE_ATTRIBUTE_NORMAL) == 0:
          raiseOSError(osLastError())
        if deleteFile(f) == 0:
          raiseOSError(osLastError())
  else:
    if c_remove(file) != 0'i32 and errno != ENOENT:
      raise newException(OSError, $strerror(errno))

proc execShellCmd*(command: string): int {.rtl, extern: "nos$1",
  tags: [ExecIOEffect].} =
  ## Executes a `shell command`:idx:.
  ##
  ## Command has the form 'program args' where args are the command
  ## line arguments given to program. The proc returns the error code
  ## of the shell when it has finished. The proc does not return until
  ## the process has finished. To execute a program without having a
  ## shell involved, use the `execProcess` proc of the `osproc`
  ## module.
  when defined(linux):
    result = c_system(command) shr 8
  else:
    result = c_system(command)

# Environment handling cannot be put into RTL, because the ``envPairs``
# iterator depends on ``environment``.

var
  envComputed {.threadvar.}: bool
  environment {.threadvar.}: seq[string]

when defined(windows):
  # because we support Windows GUI applications, things get really
  # messy here...
  when useWinUnicode:
    proc strEnd(cstr: WideCString, c = 0'i32): WideCString {.
      importc: "wcschr", header: "<string.h>".}
  else:
    proc strEnd(cstr: cstring, c = 0'i32): cstring {.
      importc: "strchr", header: "<string.h>".}

  proc getEnvVarsC() =
    if not envComputed:
      environment = @[]
      when useWinUnicode:
        var
          env = getEnvironmentStringsW()
          e = env
        if e == nil: return # an error occured
        while true:
          var eend = strEnd(e)
          add(environment, $e)
          e = cast[WideCString](cast[ByteAddress](eend)+2)
          if eend[1].int == 0: break
        discard freeEnvironmentStringsW(env)
      else:
        var
          env = getEnvironmentStringsA()
          e = env
        if e == nil: return # an error occured
        while true:
          var eend = strEnd(e)
          add(environment, $e)
          e = cast[cstring](cast[ByteAddress](eend)+1)
          if eend[1] == '\0': break
        discard freeEnvironmentStringsA(env)
      envComputed = true

else:
  const
    useNSGetEnviron = defined(macosx) and
      (defined(createNimRtl) or defined(useNimRtl))
  when useNSGetEnviron:
    # From the manual:
    # Shared libraries and bundles don't have direct access to environ,
    # which is only available to the loader ld(1) when a complete program
    # is being linked.
    # The environment routines can still be used, but if direct access to
    # environ is needed, the _NSGetEnviron() routine, defined in
    # <crt_externs.h>, can be used to retrieve the address of environ
    # at runtime.
    proc NSGetEnviron(): ptr cstringArray {.
      importc: "_NSGetEnviron", header: "<crt_externs.h>".}
  else:
    var gEnv {.importc: "environ".}: cstringArray

  proc getEnvVarsC() =
    # retrieves the variables of char** env of C's main proc
    if not envComputed:
      environment = @[]
      when useNSGetEnviron:
        var gEnv = NSGetEnviron()[]
      var i = 0
      while true:
        if gEnv[i] == nil: break
        add environment, $gEnv[i]
        inc(i)
      envComputed = true

proc findEnvVar(key: string): int =
  getEnvVarsC()
  var temp = key & '='
  for i in 0..high(environment):
    if startsWith(environment[i], temp): return i
  return -1

proc getEnv*(key: string): TaintedString {.tags: [ReadEnvEffect].} =
  ## Returns the value of the `environment variable`:idx: named `key`.
  ##
  ## If the variable does not exist, "" is returned. To distinguish
  ## whether a variable exists or it's value is just "", call
  ## `existsEnv(key)`.
  var i = findEnvVar(key)
  if i >= 0:
    return TaintedString(substr(environment[i], find(environment[i], '=')+1))
  else:
    var env = c_getenv(key)
    if env == nil: return TaintedString("")
    result = TaintedString($env)

proc existsEnv*(key: string): bool {.tags: [ReadEnvEffect].} =
  ## Checks whether the environment variable named `key` exists.
  ## Returns true if it exists, false otherwise.
  if c_getenv(key) != nil: return true
  else: return findEnvVar(key) >= 0

proc putEnv*(key, val: string) {.tags: [WriteEnvEffect].} =
  ## Sets the value of the `environment variable`:idx: named `key` to `val`.
  ## If an error occurs, `EInvalidEnvVar` is raised.

  # Note: by storing the string in the environment sequence,
  # we gurantee that we don't free the memory before the program
  # ends (this is needed for POSIX compliance). It is also needed so that
  # the process itself may access its modified environment variables!
  var indx = findEnvVar(key)
  if indx >= 0:
    environment[indx] = key & '=' & val
  else:
    add environment, (key & '=' & val)
    indx = high(environment)
  when defined(unix):
    if c_putenv(environment[indx]) != 0'i32:
      raiseOSError(osLastError())
  else:
    when useWinUnicode:
      var k = newWideCString(key)
      var v = newWideCString(val)
      if setEnvironmentVariableW(k, v) == 0'i32: raiseOSError(osLastError())
    else:
      if setEnvironmentVariableA(key, val) == 0'i32: raiseOSError(osLastError())

iterator envPairs*(): tuple[key, value: TaintedString] {.tags: [ReadEnvEffect].} =
  ## Iterate over all `environments variables`:idx:. In the first component
  ## of the tuple is the name of the current variable stored, in the second
  ## its value.
  getEnvVarsC()
  for i in 0..high(environment):
    var p = find(environment[i], '=')
    yield (TaintedString(substr(environment[i], 0, p-1)),
           TaintedString(substr(environment[i], p+1)))

iterator walkFiles*(pattern: string): string {.tags: [ReadDirEffect].} =
  ## Iterate over all the files that match the `pattern`. On POSIX this uses
  ## the `glob`:idx: call.
  ##
  ## `pattern` is OS dependent, but at least the "\*.ext"
  ## notation is supported.
  when defined(windows):
    var
      f: TWIN32_FIND_DATA
      res: int
    res = findFirstFile(pattern, f)
    if res != -1:
      while true:
        if not skipFindData(f) and
            (f.dwFileAttributes and FILE_ATTRIBUTE_DIRECTORY) == 0'i32:
          yield splitFile(pattern).dir / extractFilename(getFilename(f))
        if findNextFile(res, f) == 0'i32: break
      findClose(res)
  else: # here we use glob
    var
      f: TGlob
      res: int
    f.gl_offs = 0
    f.gl_pathc = 0
    f.gl_pathv = nil
    res = glob(pattern, 0, nil, addr(f))
    if res == 0:
      for i in 0.. f.gl_pathc - 1:
        assert(f.gl_pathv[i] != nil)
        yield $f.gl_pathv[i]
    globfree(addr(f))

type
  TPathComponent* = enum  ## Enumeration specifying a path component.
    pcFile,               ## path refers to a file
    pcLinkToFile,         ## path refers to a symbolic link to a file
    pcDir,                ## path refers to a directory
    pcLinkToDir           ## path refers to a symbolic link to a directory

iterator walkDir*(dir: string): tuple[kind: TPathComponent, path: string] {.
  tags: [ReadDirEffect].} =
  ## walks over the directory `dir` and yields for each directory or file in
  ## `dir`. The component type and full path for each item is returned.
  ## Walking is not recursive.
  ## Example: This directory structure::
  ##   dirA / dirB / fileB1.txt
  ##        / dirC
  ##        / fileA1.txt
  ##        / fileA2.txt
  ##
  ## and this code:
  ##
  ## .. code-block:: Nim
  ##     for kind, path in walkDir("dirA"):
  ##       echo(path)
  ##
  ## produces this output (but not necessarily in this order!)::
  ##   dirA/dirB
  ##   dirA/dirC
  ##   dirA/fileA1.txt
  ##   dirA/fileA2.txt
  when defined(windows):
    var f: TWIN32_FIND_DATA
    var h = findFirstFile(dir / "*", f)
    if h != -1:
      while true:
        var k = pcFile
        if not skipFindData(f):
          if (f.dwFileAttributes and FILE_ATTRIBUTE_DIRECTORY) != 0'i32:
            k = pcDir
          if (f.dwFileAttributes and FILE_ATTRIBUTE_REPARSE_POINT) != 0'i32:
            k = succ(k)
          yield (k, dir / extractFilename(getFilename(f)))
        if findNextFile(h, f) == 0'i32: break
      findClose(h)
  else:
    var d = opendir(dir)
    if d != nil:
      while true:
        var x = readdir(d)
        if x == nil: break
        var y = $x.d_name
        if y != "." and y != "..":
          var s: TStat
          y = dir / y
          if lstat(y, s) < 0'i32: break
          var k = pcFile
          if S_ISDIR(s.st_mode): k = pcDir
          if S_ISLNK(s.st_mode): k = succ(k)
          yield (k, y)
      discard closedir(d)

iterator walkDirRec*(dir: string, filter={pcFile, pcDir}): string {.
  tags: [ReadDirEffect].} =
  ## walks over the directory `dir` and yields for each file in `dir`. The
  ## full path for each file is returned.
  ## **Warning**:
  ## Modifying the directory structure while the iterator 
  ## is traversing may result in undefined behavior! 
  ## 
  ## Walking is recursive. `filter` controls the behaviour of the iterator:
  ##
  ## ---------------------   ---------------------------------------------
  ## filter                  meaning
  ## ---------------------   ---------------------------------------------
  ## ``pcFile``              yield real files
  ## ``pcLinkToFile``        yield symbolic links to files
  ## ``pcDir``               follow real directories
  ## ``pcLinkToDir``         follow symbolic links to directories
  ## ---------------------   ---------------------------------------------
  ##
  var stack = @[dir]
  while stack.len > 0:
    for k,p in walkDir(stack.pop()):
      if k in filter:
        case k
        of pcFile, pcLinkToFile: yield p
        of pcDir, pcLinkToDir: stack.add(p)

proc rawRemoveDir(dir: string) =
  when defined(windows):
    when useWinUnicode:
      wrapUnary(res, removeDirectoryW, dir)
    else:
      var res = removeDirectoryA(dir)
    let lastError = osLastError()
    if res == 0'i32 and lastError.int32 != 3'i32 and
        lastError.int32 != 18'i32 and lastError.int32 != 2'i32:
      raiseOSError(lastError)
  else:
    if rmdir(dir) != 0'i32 and errno != ENOENT: raiseOSError(osLastError())

proc removeDir*(dir: string) {.rtl, extern: "nos$1", tags: [
  WriteDirEffect, ReadDirEffect].} =
  ## Removes the directory `dir` including all subdirectories and files
  ## in `dir` (recursively).
  ##
  ## If this fails, `EOS` is raised. This does not fail if the directory never
  ## existed in the first place.
  for kind, path in walkDir(dir):
    case kind
    of pcFile, pcLinkToFile, pcLinkToDir: removeFile(path)
    of pcDir: removeDir(path)
  rawRemoveDir(dir)

proc rawCreateDir(dir: string) =
  when defined(solaris):
<<<<<<< HEAD
    if mkdir(dir, 0o711) != 0'i32 and errno != EEXIST and errno != ENOSYS:
      raiseOSError(osLastError())
  elif defined(unix):
    if mkdir(dir, 0o711) != 0'i32 and errno != EEXIST:
      raiseOSError(osLastError())
=======
    if mkdir(dir, 0o777) != 0'i32 and errno != EEXIST and errno != ENOSYS:
      osError(osLastError())
  elif defined(unix):
    if mkdir(dir, 0o777) != 0'i32 and errno != EEXIST:
      osError(osLastError())
>>>>>>> c17c8e9a
  else:
    when useWinUnicode:
      wrapUnary(res, createDirectoryW, dir)
    else:
      var res = createDirectoryA(dir)
    if res == 0'i32 and getLastError() != 183'i32:
      raiseOSError(osLastError())

proc createDir*(dir: string) {.rtl, extern: "nos$1", tags: [WriteDirEffect].} =
  ## Creates the `directory`:idx: `dir`.
  ##
  ## The directory may contain several subdirectories that do not exist yet.
  ## The full path is created. If this fails, `EOS` is raised. It does **not**
  ## fail if the path already exists because for most usages this does not
  ## indicate an error.
  var omitNext = false
  when defined(doslike):
    omitNext = isAbsolute(dir)
  for i in 1.. dir.len-1:
    if dir[i] in {DirSep, AltSep}:
      if omitNext:
        omitNext = false
      else:
        rawCreateDir(substr(dir, 0, i-1))
  rawCreateDir(dir)

proc copyDir*(source, dest: string) {.rtl, extern: "nos$1",
  tags: [WriteIOEffect, ReadIOEffect].} =
  ## Copies a directory from `source` to `dest`.
  ##
  ## If this fails, `EOS` is raised. On the Windows platform this proc will
  ## copy the attributes from `source` into `dest`. On other platforms created
  ## files and directories will inherit the default permissions of a newly
  ## created file/directory for the user. To preserve attributes recursively on
  ## these platforms use `copyDirWithPermissions() <#copyDirWithPermissions>`_.
  createDir(dest)
  for kind, path in walkDir(source):
    var noSource = path.substr(source.len()+1)
    case kind
    of pcFile:
      copyFile(path, dest / noSource)
    of pcDir:
      copyDir(path, dest / noSource)
    else: discard

proc createSymlink*(src, dest: string) =
  ## Create a symbolic link at `dest` which points to the item specified
  ## by `src`. On most operating systems, will fail if a lonk
  ##
  ## **Warning**:
  ## Some OS's (such as Microsoft Windows) restrict the creation 
  ## of symlinks to root users (administrators).
  when defined(Windows):
    let flag = dirExists(src).int32
    when useWinUnicode:
      var wSrc = newWideCString(src)
      var wDst = newWideCString(dest)
      if createSymbolicLinkW(wDst, wSrc, flag) == 0 or getLastError() != 0:
        raiseOSError(osLastError())
    else:
      if createSymbolicLinkA(dest, src, flag) == 0 or getLastError() != 0:
        raiseOSError(osLastError())
  else:
    if symlink(src, dest) != 0:
      raiseOSError(osLastError())

proc createHardlink*(src, dest: string) =
  ## Create a hard link at `dest` which points to the item specified
  ## by `src`.
  ##
  ## **Warning**: Most OS's restrict the creation of hard links to 
  ## root users (administrators) .
  when defined(Windows):
    when useWinUnicode:
      var wSrc = newWideCString(src)
      var wDst = newWideCString(dest)
      if createHardLinkW(wDst, wSrc, nil) == 0:
        raiseOSError(osLastError())
    else:
      if createHardLinkA(dest, src, nil) == 0:
        raiseOSError(osLastError())
  else:
    if link(src, dest) != 0:
      raiseOSError(osLastError())

proc parseCmdLine*(c: string): seq[string] {.
  noSideEffect, rtl, extern: "nos$1".} =
  ## Splits a command line into several components;
  ## This proc is only occassionally useful, better use the `parseopt` module.
  ##
  ## On Windows, it uses the following parsing rules
  ## (see http://msdn.microsoft.com/en-us/library/17w5ykft.aspx ):
  ##
  ## * Arguments are delimited by white space, which is either a space or a tab.
  ## * The caret character (^) is not recognized as an escape character or
  ##   delimiter. The character is handled completely by the command-line parser
  ##   in the operating system before being passed to the argv array in the
  ##   program.
  ## * A string surrounded by double quotation marks ("string") is interpreted
  ##   as a single argument, regardless of white space contained within. A
  ##   quoted string can be embedded in an argument.
  ## * A double quotation mark preceded by a backslash (\") is interpreted as a
  ##   literal double quotation mark character (").
  ## * Backslashes are interpreted literally, unless they immediately precede
  ##   a double quotation mark.
  ## * If an even number of backslashes is followed by a double quotation mark,
  ##   one backslash is placed in the argv array for every pair of backslashes,
  ##   and the double quotation mark is interpreted as a string delimiter.
  ## * If an odd number of backslashes is followed by a double quotation mark,
  ##   one backslash is placed in the argv array for every pair of backslashes,
  ##   and the double quotation mark is "escaped" by the remaining backslash,
  ##   causing a literal double quotation mark (") to be placed in argv.
  ##
  ## On Posix systems, it uses the following parsing rules:
  ## Components are separated by whitespace unless the whitespace
  ## occurs within ``"`` or ``'`` quotes.
  result = @[]
  var i = 0
  var a = ""
  while true:
    setLen(a, 0)
    # eat all delimiting whitespace
    while c[i] == ' ' or c[i] == '\t' or c [i] == '\l' or c [i] == '\r' : inc(i)
    when defined(windows):
      # parse a single argument according to the above rules:
      if c[i] == '\0': break
      var inQuote = false
      while true:
        case c[i]
        of '\0': break
        of '\\':
          var j = i
          while c[j] == '\\': inc(j)
          if c[j] == '"':
            for k in 1..(j-i) div 2: a.add('\\')
            if (j-i) mod 2 == 0:
              i = j
            else:
              a.add('"')
              i = j+1
          else:
            a.add(c[i])
            inc(i)
        of '"':
          inc(i)
          if not inQuote: inQuote = true
          elif c[i] == '"':
            a.add(c[i])
            inc(i)
          else:
            inQuote = false
            break
        of ' ', '\t':
          if not inQuote: break
          a.add(c[i])
          inc(i)
        else:
          a.add(c[i])
          inc(i)
    else:
      case c[i]
      of '\'', '\"':
        var delim = c[i]
        inc(i) # skip ' or "
        while c[i] != '\0' and c[i] != delim:
          add a, c[i]
          inc(i)
        if c[i] != '\0': inc(i)
      of '\0': break
      else:
        while c[i] > ' ':
          add(a, c[i])
          inc(i)
    add(result, a)
  
proc copyFileWithPermissions*(source, dest: string,
                              ignorePermissionErrors = true) =
  ## Copies a file from `source` to `dest` preserving file permissions.
  ##
  ## This is a wrapper proc around `copyFile() <#copyFile>`_,
  ## `getFilePermissions() <#getFilePermissions>`_ and `setFilePermissions()
  ## <#setFilePermissions>`_ on non Windows platform. On Windows this proc is
  ## just a wrapper for `copyFile() <#copyFile>`_ since that proc already
  ## copies attributes.
  ##
  ## On non Windows systems permissions are copied after the file itself has
  ## been copied, which won't happen atomically and could lead to a race
  ## condition. If `ignorePermissionErrors` is true, errors while
  ## reading/setting file attributes will be ignored, otherwise will raise
  ## `OSError`.
  copyFile(source, dest)
  when not defined(Windows):
    try:
      setFilePermissions(dest, getFilePermissions(source))
    except:
      if not ignorePermissionErrors:
        raise

proc copyDirWithPermissions*(source, dest: string,
    ignorePermissionErrors = true) {.rtl, extern: "nos$1",
    tags: [WriteIOEffect, ReadIOEffect].} =
  ## Copies a directory from `source` to `dest` preserving file permissions.
  ##
  ## If this fails, `EOS` is raised. This is a wrapper proc around `copyDir()
  ## <#copyDir>`_ and `copyFileWithPermissions() <#copyFileWithPermissions>`_
  ## on non Windows platforms. On Windows this proc is just a wrapper for
  ## `copyDir() <#copyDir>`_ since that proc already copies attributes.
  ##
  ## On non Windows systems permissions are copied after the file or directory
  ## itself has been copied, which won't happen atomically and could lead to a
  ## race condition. If `ignorePermissionErrors` is true, errors while
  ## reading/setting file attributes will be ignored, otherwise will raise
  ## `OSError`.
  createDir(dest)
  when not defined(Windows):
    try:
      setFilePermissions(dest, getFilePermissions(source))
    except:
      if not ignorePermissionErrors:
        raise
  for kind, path in walkDir(source):
    var noSource = path.substr(source.len()+1)
    case kind
    of pcFile:
      copyFileWithPermissions(path, dest / noSource, ignorePermissionErrors)
    of pcDir:
      copyDirWithPermissions(path, dest / noSource, ignorePermissionErrors)
    else: discard

proc inclFilePermissions*(filename: string,
                          permissions: set[TFilePermission]) {.
  rtl, extern: "nos$1", tags: [ReadDirEffect, WriteDirEffect].} =
  ## a convenience procedure for:
  ##
  ## .. code-block:: nim
  ##   setFilePermissions(filename, getFilePermissions(filename)+permissions)
  setFilePermissions(filename, getFilePermissions(filename)+permissions)

proc exclFilePermissions*(filename: string,
                          permissions: set[TFilePermission]) {.
  rtl, extern: "nos$1", tags: [ReadDirEffect, WriteDirEffect].} =
  ## a convenience procedure for:
  ##
  ## .. code-block:: nim
  ##   setFilePermissions(filename, getFilePermissions(filename)-permissions)
  setFilePermissions(filename, getFilePermissions(filename)-permissions)

proc getHomeDir*(): string {.rtl, extern: "nos$1", tags: [ReadEnvEffect].} =
  ## Returns the home directory of the current user.
  ##
  ## This proc is wrapped by the expandTilde proc for the convenience of
  ## processing paths coming from user configuration files.
  when defined(windows): return string(getEnv("USERPROFILE")) & "\\"
  else: return string(getEnv("HOME")) & "/"

proc getConfigDir*(): string {.rtl, extern: "nos$1", tags: [ReadEnvEffect].} =
  ## Returns the config directory of the current user for applications.
  when defined(windows): return string(getEnv("APPDATA")) & "\\"
  else: return string(getEnv("HOME")) & "/.config/"

proc getTempDir*(): string {.rtl, extern: "nos$1", tags: [ReadEnvEffect].} =
  ## Returns the temporary directory of the current user for applications to
  ## save temporary files in.
  when defined(windows): return string(getEnv("TEMP")) & "\\"
  else: return "/tmp/"

when defined(nimdoc):
  # Common forward declaration docstring block for parameter retrieval procs.
  proc paramCount*(): int {.tags: [ReadIOEffect].} =
    ## Returns the number of `command line arguments`:idx: given to the
    ## application.
    ##
    ## If your binary was called without parameters this will return zero.  You
    ## can later query each individual paramater with `paramStr() <#paramStr>`_
    ## or retrieve all of them in one go with `commandLineParams()
    ## <#commandLineParams>`_.
    ##
    ## **Availability**: On Posix there is no portable way to get the command
    ## line from a DLL and thus the proc isn't defined in this environment. You
    ## can test for its availability with `declared() <system.html#declared>`_.
    ## Example:
    ##
    ## .. code-block:: nim
    ##   when declared(paramCount):
    ##     # Use paramCount() here
    ##   else:
    ##     # Do something else!

  proc paramStr*(i: int): TaintedString {.tags: [ReadIOEffect].} =
    ## Returns the `i`-th `command line argument`:idx: given to the application.
    ##
    ## `i` should be in the range `1..paramCount()`, the `EInvalidIndex`
    ## exception will be raised for invalid values.  Instead of iterating over
    ## `paramCount() <#paramCount>`_ with this proc you can call the
    ## convenience `commandLineParams() <#commandLineParams>`_.
    ##
    ## It is possible to call ``paramStr(0)`` but this will return OS specific
    ## contents (usually the name of the invoked executable). You should avoid
    ## this and call `getAppFilename() <#getAppFilename>`_ instead.
    ##
    ## **Availability**: On Posix there is no portable way to get the command
    ## line from a DLL and thus the proc isn't defined in this environment. You
    ## can test for its availability with `declared() <system.html#declared>`_.
    ## Example:
    ##
    ## .. code-block:: nim
    ##   when declared(paramStr):
    ##     # Use paramStr() here
    ##   else:
    ##     # Do something else!

elif defined(windows):
  # Since we support GUI applications with Nim, we sometimes generate
  # a WinMain entry proc. But a WinMain proc has no access to the parsed
  # command line arguments. The way to get them differs. Thus we parse them
  # ourselves. This has the additional benefit that the program's behaviour
  # is always the same -- independent of the used C compiler.
  var
    ownArgv {.threadvar.}: seq[string]

  proc paramCount*(): int {.rtl, extern: "nos$1", tags: [ReadIOEffect].} =
    # Docstring in nimdoc block.
    if isNil(ownArgv): ownArgv = parseCmdLine($getCommandLine())
    result = ownArgv.len-1

  proc paramStr*(i: int): TaintedString {.rtl, extern: "nos$1",
    tags: [ReadIOEffect].} =
    # Docstring in nimdoc block.
    if isNil(ownArgv): ownArgv = parseCmdLine($getCommandLine())
    return TaintedString(ownArgv[i])

elif not defined(createNimRtl):
  # On Posix, there is no portable way to get the command line from a DLL.
  var
    cmdCount {.importc: "cmdCount".}: cint
    cmdLine {.importc: "cmdLine".}: cstringArray

  proc paramStr*(i: int): TaintedString {.tags: [ReadIOEffect].} =
    # Docstring in nimdoc block.
    if i < cmdCount and i >= 0: return TaintedString($cmdLine[i])
    raise newException(IndexError, "invalid index")

  proc paramCount*(): int {.tags: [ReadIOEffect].} =
    # Docstring in nimdoc block.
    result = cmdCount-1

when declared(paramCount) or defined(nimdoc):
  proc commandLineParams*(): seq[TaintedString] =
    ## Convenience proc which returns the command line parameters.
    ##
    ## This returns **only** the parameters. If you want to get the application
    ## executable filename, call `getAppFilename() <#getAppFilename>`_.
    ##
    ## **Availability**: On Posix there is no portable way to get the command
    ## line from a DLL and thus the proc isn't defined in this environment. You
    ## can test for its availability with `declared() <system.html#declared>`_.
    ## Example:
    ##
    ## .. code-block:: nim
    ##   when declared(commandLineParams):
    ##     # Use commandLineParams() here
    ##   else:
    ##     # Do something else!
    result = @[]
    for i in 1..paramCount():
      result.add(paramStr(i))

when defined(linux) or defined(solaris) or defined(bsd) or defined(aix):
  proc getApplAux(procPath: string): string =
    result = newString(256)
    var len = readlink(procPath, result, 256)
    if len > 256:
      result = newString(len+1)
      len = readlink(procPath, result, len)
    setLen(result, len)

when not (defined(windows) or defined(macosx)):
  proc getApplHeuristic(): string =
    when declared(paramStr):
      result = string(paramStr(0))
      # POSIX guaranties that this contains the executable
      # as it has been executed by the calling process
      if len(result) > 0 and result[0] != DirSep: # not an absolute path?
        # iterate over any path in the $PATH environment variable
        for p in split(string(getEnv("PATH")), {PathSep}):
          var x = joinPath(p, result)
          if existsFile(x): return x
    else:
      result = ""

when defined(macosx):
  type
    cuint32* {.importc: "unsigned int", nodecl.} = int
    ## This is the same as the type ``uint32_t`` in *C*.

  # a really hacky solution: since we like to include 2 headers we have to
  # define two procs which in reality are the same
  proc getExecPath1(c: cstring, size: var cuint32) {.
    importc: "_NSGetExecutablePath", header: "<sys/param.h>".}
  proc getExecPath2(c: cstring, size: var cuint32): bool {.
    importc: "_NSGetExecutablePath", header: "<mach-o/dyld.h>".}

proc getAppFilename*(): string {.rtl, extern: "nos$1", tags: [ReadIOEffect].} =
  ## Returns the filename of the application's executable.
  ##
  ## This procedure will resolve symlinks.
  ##
  ## **Note**: This does not work reliably on BSD.

  # Linux: /proc/<pid>/exe
  # Solaris:
  # /proc/<pid>/object/a.out (filename only)
  # /proc/<pid>/path/a.out (complete pathname)
  # *BSD (and maybe Darwin too):
  # /proc/<pid>/file
  when defined(windows):
    when useWinUnicode:
      var buf = cast[WideCString](alloc(256*2))
      var len = getModuleFileNameW(0, buf, 256)
      result = buf$len
    else:
      result = newString(256)
      var len = getModuleFileNameA(0, result, 256)
      setlen(result, int(len))
  elif defined(linux) or defined(aix):
    result = getApplAux("/proc/self/exe")
    if result.len == 0: result = getApplHeuristic()
  elif defined(solaris):
    result = getApplAux("/proc/" & $getpid() & "/path/a.out")
    if result.len == 0: result = getApplHeuristic()
  elif defined(freebsd):
    result = getApplAux("/proc/" & $getpid() & "/file")
    if result.len == 0: result = getApplHeuristic()
  elif defined(macosx):
    var size: cuint32
    getExecPath1(nil, size)
    result = newString(int(size))
    if getExecPath2(result, size):
      result = "" # error!
    if result.len > 0:
      result = result.expandFilename
  else:
    # little heuristic that may work on other POSIX-like systems:
    result = string(getEnv("_"))
    if result.len == 0: result = getApplHeuristic()

proc getApplicationFilename*(): string {.rtl, extern: "nos$1", deprecated.} =
  ## Returns the filename of the application's executable.
  ## **Deprecated since version 0.8.12**: use ``getAppFilename``
  ## instead.
  result = getAppFilename()

proc getApplicationDir*(): string {.rtl, extern: "nos$1", deprecated.} =
  ## Returns the directory of the application's executable.
  ## **Deprecated since version 0.8.12**: use ``getAppDir``
  ## instead.
  result = splitFile(getAppFilename()).dir

proc getAppDir*(): string {.rtl, extern: "nos$1", tags: [ReadIOEffect].} =
  ## Returns the directory of the application's executable.
  ## **Note**: This does not work reliably on BSD.
  result = splitFile(getAppFilename()).dir

proc sleep*(milsecs: int) {.rtl, extern: "nos$1", tags: [TimeEffect].} =
  ## sleeps `milsecs` milliseconds.
  when defined(windows):
    winlean.sleep(int32(milsecs))
  else:
    var a, b: Ttimespec
    a.tv_sec = Time(milsecs div 1000)
    a.tv_nsec = (milsecs mod 1000) * 1000 * 1000
    discard posix.nanosleep(a, b)

proc getFileSize*(file: string): BiggestInt {.rtl, extern: "nos$1",
  tags: [ReadIOEffect].} =
  ## returns the file size of `file`. Can raise ``EOS``.
  when defined(windows):
    var a: TWIN32_FIND_DATA
    var resA = findFirstFile(file, a)
    if resA == -1: raiseOSError(osLastError())
    result = rdFileSize(a)
    findClose(resA)
  else:
    var f: File
    if open(f, file):
      result = getFileSize(f)
      close(f)
    else: raiseOSError(osLastError())

proc findExe*(exe: string): string {.tags: [ReadDirEffect, ReadEnvEffect].} =
  ## Searches for `exe` in the current working directory and then
  ## in directories listed in the ``PATH`` environment variable.
  ## Returns "" if the `exe` cannot be found. On DOS-like platforms, `exe`
  ## is added an ``.exe`` file extension if it has no extension.
  result = addFileExt(exe, os.ExeExt)
  if existsFile(result): return
  var path = string(os.getEnv("PATH"))
  for candidate in split(path, PathSep):
    var x = candidate / result
    if existsFile(x): return x
  result = ""

proc expandTilde*(path: string): string =
  ## Expands a path starting with ``~/`` to a full path.
  ##
  ## If `path` starts with the tilde character and is followed by `/` or `\\`
  ## this proc will return the reminder of the path appended to the result of
  ## the getHomeDir() proc, otherwise the input path will be returned without
  ## modification.
  ##
  ## The behaviour of this proc is the same on the Windows platform despite not
  ## having this convention. Example:
  ##
  ## .. code-block:: nim
  ##   let configFile = expandTilde("~" / "appname.cfg")
  ##   echo configFile
  ##   # --> C:\Users\amber\appname.cfg
  if len(path) > 1 and path[0] == '~' and (path[1] == '/' or path[1] == '\\'):
    result = getHomeDir() / path[2..len(path)-1]
  else:
    result = path

when defined(Windows):
  type
    DeviceId* = int32
    FileId* = int64
else:
  type
    DeviceId* = TDev
    FileId* = Tino

type
  FileInfo* = object
    ## Contains information associated with a file object.
    id*: tuple[device: DeviceId, file: FileId] # Device and file id.
    kind*: TPathComponent # Kind of file object - directory, symlink, etc.
    size*: BiggestInt # Size of file.
    permissions*: set[TFilePermission] # File permissions
    linkCount*: BiggestInt # Number of hard links the file object has.
    lastAccessTime*: Time # Time file was last accessed.
    lastWriteTime*: Time # Time file was last modified/written to.
    creationTime*: Time # Time file was created. Not supported on all systems!

template rawToFormalFileInfo(rawInfo, formalInfo): expr =
  ## Transforms the native file info structure into the one nim uses.
  ## 'rawInfo' is either a 'TBY_HANDLE_FILE_INFORMATION' structure on Windows,
  ## or a 'TStat' structure on posix
  when defined(Windows):
    template toTime(e): expr = winTimeToUnixTime(rdFileTime(e))
    template merge(a, b): expr = a or (b shl 32)
    formalInfo.id.device = rawInfo.dwVolumeSerialNumber
    formalInfo.id.file = merge(rawInfo.nFileIndexLow, rawInfo.nFileIndexHigh)
    formalInfo.size = merge(rawInfo.nFileSizeLow, rawInfo.nFileSizeHigh)
    formalInfo.linkCount = rawInfo.nNumberOfLinks
    formalInfo.lastAccessTime = toTime(rawInfo.ftLastAccessTime)
    formalInfo.lastWriteTime = toTime(rawInfo.ftLastWriteTime)
    formalInfo.creationTime = toTime(rawInfo.ftCreationTime)
    
    # Retrieve basic permissions
    if (rawInfo.dwFileAttributes and FILE_ATTRIBUTE_READONLY) != 0'i32:
      formalInfo.permissions = {fpUserExec, fpUserRead, fpGroupExec, 
                                fpGroupRead, fpOthersExec, fpOthersRead}
    else:
      result.permissions = {fpUserExec..fpOthersRead}

    # Retrieve basic file kind
    result.kind = pcFile
    if (rawInfo.dwFileAttributes and FILE_ATTRIBUTE_DIRECTORY) != 0'i32:
      formalInfo.kind = pcDir
    if (rawInfo.dwFileAttributes and FILE_ATTRIBUTE_REPARSE_POINT) != 0'i32:
      formalInfo.kind = succ(result.kind)


  else:
    template checkAndIncludeMode(rawMode, formalMode: expr) = 
      if (rawInfo.st_mode and rawMode) != 0'i32:
        formalInfo.permissions.incl(formalMode)
    formalInfo.id = (rawInfo.st_dev, rawInfo.st_ino)
    formalInfo.size = rawInfo.st_size
    formalInfo.linkCount = rawInfo.st_Nlink
    formalInfo.lastAccessTime = rawInfo.st_atime
    formalInfo.lastWriteTime = rawInfo.st_mtime
    formalInfo.creationTime = rawInfo.st_ctime

    result.permissions = {}
    checkAndIncludeMode(S_IRUSR, fpUserRead)
    checkAndIncludeMode(S_IWUSR, fpUserWrite)
    checkAndIncludeMode(S_IXUSR, fpUserExec)

    checkAndIncludeMode(S_IRGRP, fpGroupRead)
    checkAndIncludeMode(S_IWGRP, fpGroupWrite)
    checkAndIncludeMode(S_IXGRP, fpGroupExec)

    checkAndIncludeMode(S_IROTH, fpOthersRead)
    checkAndIncludeMode(S_IWOTH, fpOthersWrite)
    checkAndIncludeMode(S_IXOTH, fpOthersExec)

    formalInfo.kind = pcFile
    if S_ISDIR(rawInfo.st_mode): formalInfo.kind = pcDir
    if S_ISLNK(rawInfo.st_mode): formalInfo.kind.inc()

proc getFileInfo*(handle: FileHandle): FileInfo =
  ## Retrieves file information for the file object represented by the given
  ## handle.
  ##
  ## If the information cannot be retrieved, such as when the file handle
  ## is invalid, an error will be thrown.
  # Done: ID, Kind, Size, Permissions, Link Count
  when defined(Windows):
    var rawInfo: TBY_HANDLE_FILE_INFORMATION
    # We have to use the super special '_get_osfhandle' call (wrapped above)
    # To transform the C file descripter to a native file handle.
    var realHandle = get_osfhandle(handle)
    if getFileInformationByHandle(realHandle, addr rawInfo) == 0:
      raiseOSError(osLastError())
    rawToFormalFileInfo(rawInfo, result)
  else:
    var rawInfo: TStat
    if fstat(handle, rawInfo) < 0'i32:
      raiseOSError(osLastError())
    rawToFormalFileInfo(rawInfo, result)

proc getFileInfo*(file: File): FileInfo =
  result = getFileInfo(file.getFileHandle())

proc getFileInfo*(path: string, followSymlink = true): FileInfo =
  ## Retrieves file information for the file object pointed to by `path`.
  ## 
  ## Due to intrinsic differences between operating systems, the information
  ## contained by the returned `FileInfo` structure will be slightly different
  ## across platforms, and in some cases, incomplete or inaccurate.
  ## 
  ## When `followSymlink` is true, symlinks are followed and the information
  ## retrieved is information related to the symlink's target. Otherwise,
  ## information on the symlink itself is retrieved.
  ## 
  ## If the information cannot be retrieved, such as when the path doesn't
  ## exist, or when permission restrictions prevent the program from retrieving
  ## file information, an error will be thrown.
  when defined(Windows):
    var 
      handle = openHandle(path, followSymlink)
      rawInfo: TBY_HANDLE_FILE_INFORMATION
    if handle == INVALID_HANDLE_VALUE:
      raiseOSError(osLastError())
    if getFileInformationByHandle(handle, addr rawInfo) == 0:
      raiseOSError(osLastError())
    rawToFormalFileInfo(rawInfo, result)
    discard closeHandle(handle)
  else:
    var rawInfo: TStat
    if followSymlink:
      if lstat(path, rawInfo) < 0'i32:
        raiseOSError(osLastError())
    else:
      if stat(path, rawInfo) < 0'i32:
        raiseOSError(osLastError())
    rawToFormalFileInfo(rawInfo, result)

proc isHidden*(path: string): bool =
  ## Determines whether a given path is hidden or not. Returns false if the
  ## file doesn't exist. The given path must be accessible from the current
  ## working directory of the program.
  ## 
  ## On Windows, a file is hidden if the file's 'hidden' attribute is set.
  ## On Unix-like systems, a file is hidden if it starts with a '.' (period)
  ## and is not *just* '.' or '..' ' ."
  when defined(Windows):
    when useWinUnicode:
      wrapUnary(attributes, getFileAttributesW, path)
    else:
      var attributes = getFileAttributesA(path)
    if attributes != -1'i32:
      result = (attributes and FILE_ATTRIBUTE_HIDDEN) != 0'i32
  else:
    if fileExists(path):
      let
        fileName = extractFilename(path)
        nameLen = len(fileName)
      if nameLen == 2:
        result = (fileName[0] == '.') and (fileName[1] != '.')
      elif nameLen > 2:
        result = (fileName[0] == '.') and (fileName[3] != '.')

{.pop.}<|MERGE_RESOLUTION|>--- conflicted
+++ resolved
@@ -1341,19 +1341,11 @@
 
 proc rawCreateDir(dir: string) =
   when defined(solaris):
-<<<<<<< HEAD
-    if mkdir(dir, 0o711) != 0'i32 and errno != EEXIST and errno != ENOSYS:
+    if mkdir(dir, 0o777) != 0'i32 and errno != EEXIST and errno != ENOSYS:
       raiseOSError(osLastError())
   elif defined(unix):
-    if mkdir(dir, 0o711) != 0'i32 and errno != EEXIST:
+    if mkdir(dir, 0o777) != 0'i32 and errno != EEXIST:
       raiseOSError(osLastError())
-=======
-    if mkdir(dir, 0o777) != 0'i32 and errno != EEXIST and errno != ENOSYS:
-      osError(osLastError())
-  elif defined(unix):
-    if mkdir(dir, 0o777) != 0'i32 and errno != EEXIST:
-      osError(osLastError())
->>>>>>> c17c8e9a
   else:
     when useWinUnicode:
       wrapUnary(res, createDirectoryW, dir)
